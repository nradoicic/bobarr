--- conflicted
+++ resolved
@@ -22,12 +22,9 @@
   TMDBGenres,
   TMDBLanguage,
   GetDiscoverQueries,
-<<<<<<< HEAD
   TMDBPagination,
-=======
   Entertainment,
   TMDBRequestParams,
->>>>>>> a023a9c1
 } from './tmdb.dto';
 
 @Injectable()
@@ -42,24 +39,7 @@
     this.logger = logger.child({ context: 'TMDBService' });
   }
 
-<<<<<<< HEAD
-  private async request<TData>(
-    path: string,
-    params: {
-      query?: string;
-      language?: string;
-      region?: string;
-      year?: number;
-      with_genres?: string;
-      'vote_count.gte'?: number;
-      'vote_average.gte'?: number;
-      with_original_language?: string;
-      page?: number;
-    } = {}
-  ) {
-=======
   private async request<TData>(path: string, params: TMDBRequestParams = {}) {
->>>>>>> a023a9c1
     const apiKey = await this.paramsService.get(ParameterKey.TMDB_API_KEY);
     const language = await this.paramsService.get(ParameterKey.LANGUAGE);
 
@@ -221,26 +201,13 @@
   public async discover(args: GetDiscoverQueries) {
     this.logger.info('start discovery filter', args);
 
-<<<<<<< HEAD
-    const { year, originLanguage, score, genres, page } = args;
-    const TMDBResults = await this.request<TMDBPagination<TMDBMovie[]>>(
-      '/discover/movie',
-      {
-        page,
-        year: Number(year),
-        'vote_average.gte': score && score / 10,
-        with_original_language: originLanguage,
-        'vote_count.gte': 50,
-        with_genres: genres?.join(','),
-      }
-    );
-=======
     const {
       primaryReleaseYear,
       entertainment,
       originLanguage,
       score,
       genres,
+      page,
     } = args;
 
     const normalizedArgs = {
@@ -254,8 +221,8 @@
       ...(Entertainment.TvShow && {
         first_air_date_year: Number(primaryReleaseYear),
       }),
-    };
->>>>>>> a023a9c1
+      page,
+    };
 
     this.logger.info('finish discovery filter');
     if (entertainment === Entertainment.Movie) {
