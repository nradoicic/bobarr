<<<<<<< HEAD
query getDiscover( $originLanguage: String, $year: String, $score: Float, $genres: [Float!], $page: Float) {
  movies: discover(originLanguage: $originLanguage, year: $year,score: $score, genres: $genres, page: $page) {
    page,
    totalPages,
    totalResults,
    results {
=======
query getDiscover(
  $entertainment: Entertainment
  $originLanguage: String
  $primaryReleaseYear: String
  $score: Float
  $genres: [Float!]
) {
  results: discover(
    entertainment: $entertainment
    originLanguage: $originLanguage
    primaryReleaseYear: $primaryReleaseYear
    score: $score
    genres: $genres
  ) {
>>>>>>> a023a9c1
    id
    tmdbId
    title
    posterPath
    overview
    runtime
    voteAverage
<<<<<<< HEAD
    }
=======
    releaseDate
>>>>>>> a023a9c1
  }
}<|MERGE_RESOLUTION|>--- conflicted
+++ resolved
@@ -1,11 +1,3 @@
-<<<<<<< HEAD
-query getDiscover( $originLanguage: String, $year: String, $score: Float, $genres: [Float!], $page: Float) {
-  movies: discover(originLanguage: $originLanguage, year: $year,score: $score, genres: $genres, page: $page) {
-    page,
-    totalPages,
-    totalResults,
-    results {
-=======
 query getDiscover(
   $entertainment: Entertainment
   $originLanguage: String
@@ -20,7 +12,6 @@
     score: $score
     genres: $genres
   ) {
->>>>>>> a023a9c1
     id
     tmdbId
     title
@@ -28,10 +19,6 @@
     overview
     runtime
     voteAverage
-<<<<<<< HEAD
-    }
-=======
     releaseDate
->>>>>>> a023a9c1
   }
 }