import gql from 'graphql-tag';
import * as ApolloReactCommon from '@apollo/react-common';
import * as ApolloReactHooks from '@apollo/react-hooks';
export type Maybe<T> = T | null;
/** All built-in and custom scalars, mapped to their actual values */
export type Scalars = {
  ID: string;
  String: string;
  Boolean: boolean;
  Int: number;
  Float: number;
  DateTime: any;
  BigInt: any;
};



export enum DownloadableMediaState {
  Searching = 'SEARCHING',
  Missing = 'MISSING',
  Downloading = 'DOWNLOADING',
  Downloaded = 'DOWNLOADED',
  Processed = 'PROCESSED'
}

export type DownloadingMedia = {
   __typename?: 'DownloadingMedia';
  id: Scalars['String'];
  title: Scalars['String'];
  tag: Scalars['String'];
  resourceId: Scalars['Float'];
  resourceType: FileType;
  quality: Scalars['String'];
  torrent: Scalars['String'];
};

export type EnrichedMovie = {
   __typename?: 'EnrichedMovie';
  id: Scalars['Float'];
  tmdbId: Scalars['Float'];
  title: Scalars['String'];
  state: DownloadableMediaState;
  createdAt: Scalars['DateTime'];
  updatedAt: Scalars['DateTime'];
  overview: Scalars['String'];
  voteAverage: Scalars['Float'];
  releaseDate: Scalars['String'];
  originalTitle?: Maybe<Scalars['String']>;
  posterPath?: Maybe<Scalars['String']>;
  runtime?: Maybe<Scalars['Float']>;
};

export type EnrichedTvEpisode = {
   __typename?: 'EnrichedTVEpisode';
  id: Scalars['Float'];
  episodeNumber: Scalars['Float'];
  seasonNumber: Scalars['Float'];
  state: DownloadableMediaState;
  tvShow: TvShow;
  createdAt: Scalars['DateTime'];
  updatedAt: Scalars['DateTime'];
  voteAverage: Scalars['Float'];
  releaseDate: Scalars['String'];
};

export type EnrichedTvShow = {
   __typename?: 'EnrichedTVShow';
  id: Scalars['Float'];
  tmdbId: Scalars['Float'];
  title: Scalars['String'];
  createdAt: Scalars['DateTime'];
  updatedAt: Scalars['DateTime'];
  overview: Scalars['String'];
  voteAverage: Scalars['Float'];
  releaseDate: Scalars['String'];
  originalTitle?: Maybe<Scalars['String']>;
  posterPath?: Maybe<Scalars['String']>;
  runtime?: Maybe<Scalars['Float']>;
};

export enum Entertainment {
  TvShow = 'TvShow',
  Movie = 'Movie'
}

export enum FileType {
  Episode = 'EPISODE',
  Season = 'SEASON',
  Movie = 'MOVIE'
}

export type GetTorrentStatusInput = {
  resourceId: Scalars['Int'];
  resourceType: FileType;
};

export type GraphQlCommonResponse = {
   __typename?: 'GraphQLCommonResponse';
  success: Scalars['Boolean'];
  message?: Maybe<Scalars['String']>;
};

export type JackettFormattedResult = {
   __typename?: 'JackettFormattedResult';
  id: Scalars['String'];
  title: Scalars['String'];
  quality: Scalars['String'];
  qualityScore: Scalars['Float'];
  seeders: Scalars['Float'];
  peers: Scalars['Float'];
  link: Scalars['String'];
  downloadLink: Scalars['String'];
  tag: Scalars['String'];
  tagScore: Scalars['Float'];
  publishDate: Scalars['String'];
  normalizedTitle: Scalars['String'];
  normalizedTitleParts: Array<Scalars['String']>;
  size: Scalars['BigInt'];
};

export type JackettInput = {
  title: Scalars['String'];
  downloadLink: Scalars['String'];
  quality: Scalars['String'];
  tag: Scalars['String'];
};

export type Movie = {
   __typename?: 'Movie';
  id: Scalars['Float'];
  tmdbId: Scalars['Float'];
  title: Scalars['String'];
  state: DownloadableMediaState;
  createdAt: Scalars['DateTime'];
  updatedAt: Scalars['DateTime'];
};

export type Mutation = {
   __typename?: 'Mutation';
  saveQualityParams: GraphQlCommonResponse;
  saveTags: GraphQlCommonResponse;
  updateParams: GraphQlCommonResponse;
  startScanLibraryJob: GraphQlCommonResponse;
  startFindNewEpisodesJob: GraphQlCommonResponse;
  startDownloadMissingJob: GraphQlCommonResponse;
  downloadMovie: GraphQlCommonResponse;
  downloadTVEpisode: GraphQlCommonResponse;
  trackMovie: Movie;
  removeMovie: GraphQlCommonResponse;
  trackTVShow: TvShow;
  removeTVShow: GraphQlCommonResponse;
};


export type MutationSaveQualityParamsArgs = {
  qualities: Array<QualityInput>;
};


export type MutationSaveTagsArgs = {
  tags: Array<TagInput>;
};


export type MutationUpdateParamsArgs = {
  params: Array<UpdateParamsInput>;
};


export type MutationDownloadMovieArgs = {
  jackettResult: JackettInput;
  movieId: Scalars['Int'];
};


export type MutationDownloadTvEpisodeArgs = {
  jackettResult: JackettInput;
  episodeId: Scalars['Int'];
};


export type MutationTrackMovieArgs = {
  tmdbId: Scalars['Int'];
  title: Scalars['String'];
};


export type MutationRemoveMovieArgs = {
  tmdbId: Scalars['Int'];
};


export type MutationTrackTvShowArgs = {
  seasonNumbers: Array<Scalars['Int']>;
  tmdbId: Scalars['Int'];
};


export type MutationRemoveTvShowArgs = {
  tmdbId: Scalars['Int'];
};

export type OmdbInfo = {
   __typename?: 'OMDBInfo';
  ratings: Ratings;
};

export type ParamsHash = {
   __typename?: 'ParamsHash';
  region: Scalars['String'];
  language: Scalars['String'];
  tmdb_api_key: Scalars['String'];
  jackett_api_key: Scalars['String'];
  max_movie_download_size: Scalars['String'];
  max_tvshow_episode_download_size: Scalars['String'];
};

export type Quality = {
   __typename?: 'Quality';
  id: Scalars['Float'];
  name: Scalars['String'];
  match: Array<Scalars['String']>;
  score: Scalars['Float'];
  createdAt: Scalars['DateTime'];
  updatedAt: Scalars['DateTime'];
  type: Entertainment;
};

export type QualityInput = {
  id: Scalars['Float'];
  score: Scalars['Float'];
};

export type Query = {
   __typename?: 'Query';
  getQualityParams: Array<Quality>;
  getTags: Array<Tag>;
  getParams: ParamsHash;
  search: TmdbSearchResults;
  getPopular: TmdbSearchResults;
  getTVShowSeasons: Array<TmdbFormattedTvSeason>;
  getRecommendedTVShows: Array<TmdbSearchResult>;
  getRecommendedMovies: Array<TmdbSearchResult>;
  discover: TmdbPaginatedResult;
  getLanguages: Array<TmdbLanguagesResult>;
  getGenres: TmdbGenresResults;
  searchJackett: Array<JackettFormattedResult>;
  getTorrentStatus: Array<TorrentStatus>;
  getDownloadingMedias: Array<DownloadingMedia>;
  getSearchingMedias: Array<SearchingMedia>;
  getMovies: Array<EnrichedMovie>;
  getTVShows: Array<EnrichedTvShow>;
  getMissingTVEpisodes: Array<EnrichedTvEpisode>;
  getMissingMovies: Array<EnrichedMovie>;
  omdbSearch: OmdbInfo;
};


export type QueryGetQualityParamsArgs = {
  type: Entertainment;
};


export type QuerySearchArgs = {
  query: Scalars['String'];
};


export type QueryGetTvShowSeasonsArgs = {
  tvShowTMDBId: Scalars['Int'];
};


export type QueryDiscoverArgs = {
  originLanguage?: Maybe<Scalars['String']>;
  primaryReleaseYear?: Maybe<Scalars['String']>;
  score?: Maybe<Scalars['Float']>;
  genres?: Maybe<Array<Scalars['Float']>>;
<<<<<<< HEAD
  page?: Maybe<Scalars['Float']>;
=======
  entertainment?: Maybe<Entertainment>;
>>>>>>> a023a9c1
};


export type QuerySearchJackettArgs = {
  query: Scalars['String'];
};


export type QueryGetTorrentStatusArgs = {
  torrents: Array<GetTorrentStatusInput>;
};


export type QueryOmdbSearchArgs = {
  title: Scalars['String'];
};

export type Ratings = {
   __typename?: 'Ratings';
  IMDB?: Maybe<Scalars['String']>;
  rottenTomatoes?: Maybe<Scalars['String']>;
  metaCritic?: Maybe<Scalars['String']>;
};

export type SearchingMedia = {
   __typename?: 'SearchingMedia';
  id: Scalars['String'];
  title: Scalars['String'];
  resourceId: Scalars['Float'];
  resourceType: FileType;
};

export type Tag = {
   __typename?: 'Tag';
  id: Scalars['Float'];
  name: Scalars['String'];
  score: Scalars['Float'];
  createdAt: Scalars['DateTime'];
  updatedAt: Scalars['DateTime'];
};

export type TagInput = {
  name: Scalars['String'];
  score: Scalars['Float'];
};

export type TmdbFormattedTvEpisode = {
   __typename?: 'TMDBFormattedTVEpisode';
  id: Scalars['Float'];
  episodeNumber: Scalars['Float'];
  name: Scalars['String'];
  overview: Scalars['String'];
  seasonNumber: Scalars['Float'];
  voteCount?: Maybe<Scalars['Float']>;
  voteAverage?: Maybe<Scalars['Float']>;
  airDate?: Maybe<Scalars['String']>;
  stillPath?: Maybe<Scalars['String']>;
};

export type TmdbFormattedTvSeason = {
   __typename?: 'TMDBFormattedTVSeason';
  id: Scalars['Float'];
  name: Scalars['String'];
  seasonNumber: Scalars['Float'];
  inLibrary: Scalars['Boolean'];
  overview?: Maybe<Scalars['String']>;
  airDate?: Maybe<Scalars['String']>;
  episodeCount?: Maybe<Scalars['Float']>;
  posterPath?: Maybe<Scalars['String']>;
  episodes?: Maybe<Array<TmdbFormattedTvEpisode>>;
};

export type TmdbGenresResult = {
   __typename?: 'TMDBGenresResult';
  id: Scalars['Float'];
  name: Scalars['String'];
};

export type TmdbGenresResults = {
   __typename?: 'TMDBGenresResults';
  movieGenres: Array<TmdbGenresResult>;
  tvShowGenres: Array<TmdbGenresResult>;
};

export type TmdbLanguagesResult = {
   __typename?: 'TMDBLanguagesResult';
  code: Scalars['String'];
  language: Scalars['String'];
};

export type TmdbPaginatedResult = {
   __typename?: 'TMDBPaginatedResult';
  page: Scalars['Float'];
  totalResults: Scalars['Float'];
  totalPages: Scalars['Float'];
  results: Array<TmdbSearchResult>;
};

export type TmdbSearchResult = {
   __typename?: 'TMDBSearchResult';
  id: Scalars['Float'];
  tmdbId: Scalars['Float'];
  title: Scalars['String'];
  voteAverage: Scalars['Float'];
  overview: Scalars['String'];
  runtime?: Maybe<Scalars['Float']>;
  posterPath?: Maybe<Scalars['String']>;
  releaseDate?: Maybe<Scalars['String']>;
};

export type TmdbSearchResults = {
   __typename?: 'TMDBSearchResults';
  movies: Array<TmdbSearchResult>;
  tvShows: Array<TmdbSearchResult>;
};

export type TorrentStatus = {
   __typename?: 'TorrentStatus';
  id: Scalars['Int'];
  resourceId: Scalars['Int'];
  resourceType: FileType;
  percentDone: Scalars['Float'];
  rateDownload: Scalars['Int'];
  rateUpload: Scalars['Int'];
  uploadRatio: Scalars['Float'];
  uploadedEver: Scalars['BigInt'];
  totalSize: Scalars['BigInt'];
  status: Scalars['Int'];
};

export type TvShow = {
   __typename?: 'TVShow';
  id: Scalars['Float'];
  tmdbId: Scalars['Float'];
  title: Scalars['String'];
  createdAt: Scalars['DateTime'];
  updatedAt: Scalars['DateTime'];
};

export type UpdateParamsInput = {
  key: Scalars['String'];
  value: Scalars['String'];
};

export type StartScanLibraryMutationVariables = {};


export type StartScanLibraryMutation = (
  { __typename?: 'Mutation' }
  & { result: (
    { __typename?: 'GraphQLCommonResponse' }
    & Pick<GraphQlCommonResponse, 'success' | 'message'>
  ) }
);

export type StartFindNewEpisodesMutationVariables = {};


export type StartFindNewEpisodesMutation = (
  { __typename?: 'Mutation' }
  & { result: (
    { __typename?: 'GraphQLCommonResponse' }
    & Pick<GraphQlCommonResponse, 'success' | 'message'>
  ) }
);

export type StartDownloadMissingMutationVariables = {};


export type StartDownloadMissingMutation = (
  { __typename?: 'Mutation' }
  & { result: (
    { __typename?: 'GraphQLCommonResponse' }
    & Pick<GraphQlCommonResponse, 'success' | 'message'>
  ) }
);

export type DownloadMovieMutationVariables = {
  movieId: Scalars['Int'];
  jackettResult: JackettInput;
};


export type DownloadMovieMutation = (
  { __typename?: 'Mutation' }
  & { result: (
    { __typename?: 'GraphQLCommonResponse' }
    & Pick<GraphQlCommonResponse, 'success' | 'message'>
  ) }
);

export type DownloadTvEpisodeMutationVariables = {
  episodeId: Scalars['Int'];
  jackettResult: JackettInput;
};


export type DownloadTvEpisodeMutation = (
  { __typename?: 'Mutation' }
  & { result: (
    { __typename?: 'GraphQLCommonResponse' }
    & Pick<GraphQlCommonResponse, 'success' | 'message'>
  ) }
);

export type RemoveMovieMutationVariables = {
  tmdbId: Scalars['Int'];
};


export type RemoveMovieMutation = (
  { __typename?: 'Mutation' }
  & { result: (
    { __typename?: 'GraphQLCommonResponse' }
    & Pick<GraphQlCommonResponse, 'success' | 'message'>
  ) }
);

export type RemoveTvShowMutationVariables = {
  tmdbId: Scalars['Int'];
};


export type RemoveTvShowMutation = (
  { __typename?: 'Mutation' }
  & { result: (
    { __typename?: 'GraphQLCommonResponse' }
    & Pick<GraphQlCommonResponse, 'success' | 'message'>
  ) }
);

export type SaveQualityMutationVariables = {
  qualities: Array<QualityInput>;
};


export type SaveQualityMutation = (
  { __typename?: 'Mutation' }
  & { result: (
    { __typename?: 'GraphQLCommonResponse' }
    & Pick<GraphQlCommonResponse, 'success' | 'message'>
  ) }
);

export type SaveTagsMutationVariables = {
  tags: Array<TagInput>;
};


export type SaveTagsMutation = (
  { __typename?: 'Mutation' }
  & { result: (
    { __typename?: 'GraphQLCommonResponse' }
    & Pick<GraphQlCommonResponse, 'success' | 'message'>
  ) }
);

export type TrackMovieMutationVariables = {
  title: Scalars['String'];
  tmdbId: Scalars['Int'];
};


export type TrackMovieMutation = (
  { __typename?: 'Mutation' }
  & { movie: (
    { __typename?: 'Movie' }
    & Pick<Movie, 'id'>
  ) }
);

export type TrackTvShowMutationVariables = {
  tmdbId: Scalars['Int'];
  seasonNumbers: Array<Scalars['Int']>;
};


export type TrackTvShowMutation = (
  { __typename?: 'Mutation' }
  & { tvShow: (
    { __typename?: 'TVShow' }
    & Pick<TvShow, 'id'>
  ) }
);

export type UpdateParamsMutationVariables = {
  params: Array<UpdateParamsInput>;
};


export type UpdateParamsMutation = (
  { __typename?: 'Mutation' }
  & { result: (
    { __typename?: 'GraphQLCommonResponse' }
    & Pick<GraphQlCommonResponse, 'success' | 'message'>
  ) }
);

export type GetDiscoverQueryVariables = {
  entertainment?: Maybe<Entertainment>;
  originLanguage?: Maybe<Scalars['String']>;
  primaryReleaseYear?: Maybe<Scalars['String']>;
  score?: Maybe<Scalars['Float']>;
  genres?: Maybe<Array<Scalars['Float']>>;
  page?: Maybe<Scalars['Float']>;
};


export type GetDiscoverQuery = (
  { __typename?: 'Query' }
<<<<<<< HEAD
  & { movies: (
    { __typename?: 'TMDBPaginatedResult' }
    & Pick<TmdbPaginatedResult, 'page' | 'totalPages' | 'totalResults'>
    & { results: Array<(
      { __typename?: 'TMDBSearchResult' }
      & Pick<TmdbSearchResult, 'id' | 'tmdbId' | 'title' | 'releaseDate' | 'posterPath' | 'voteAverage'>
    )> }
  ) }
=======
  & { results: Array<(
    { __typename?: 'TMDBSearchResult' }
    & Pick<TmdbSearchResult, 'id' | 'tmdbId' | 'title' | 'posterPath' | 'overview' | 'runtime' | 'voteAverage' | 'releaseDate'>
  )> }
>>>>>>> a023a9c1
);

export type GetDownloadingQueryVariables = {};


export type GetDownloadingQuery = (
  { __typename?: 'Query' }
  & { searching: Array<(
    { __typename?: 'SearchingMedia' }
    & Pick<SearchingMedia, 'id' | 'title' | 'resourceId' | 'resourceType'>
  )>, downloading: Array<(
    { __typename?: 'DownloadingMedia' }
    & Pick<DownloadingMedia, 'id' | 'title' | 'tag' | 'quality' | 'torrent' | 'resourceId' | 'resourceType'>
  )> }
);

export type GetGenresQueryVariables = {};


export type GetGenresQuery = (
  { __typename?: 'Query' }
  & { genres: (
    { __typename?: 'TMDBGenresResults' }
    & { movieGenres: Array<(
      { __typename?: 'TMDBGenresResult' }
      & Pick<TmdbGenresResult, 'id' | 'name'>
    )>, tvShowGenres: Array<(
      { __typename?: 'TMDBGenresResult' }
      & Pick<TmdbGenresResult, 'id' | 'name'>
    )> }
  ) }
);

export type GetLanguagesQueryVariables = {};


export type GetLanguagesQuery = (
  { __typename?: 'Query' }
  & { languages: Array<(
    { __typename?: 'TMDBLanguagesResult' }
    & Pick<TmdbLanguagesResult, 'code' | 'language'>
  )> }
);

export type GetLibraryMoviesQueryVariables = {};


export type GetLibraryMoviesQuery = (
  { __typename?: 'Query' }
  & { movies: Array<(
    { __typename?: 'EnrichedMovie' }
    & Pick<EnrichedMovie, 'id' | 'tmdbId' | 'title' | 'originalTitle' | 'state' | 'posterPath' | 'overview' | 'runtime' | 'voteAverage' | 'releaseDate' | 'createdAt' | 'updatedAt'>
  )> }
);

export type GetLibraryTvShowsQueryVariables = {};


export type GetLibraryTvShowsQuery = (
  { __typename?: 'Query' }
  & { tvShows: Array<(
    { __typename?: 'EnrichedTVShow' }
    & Pick<EnrichedTvShow, 'id' | 'tmdbId' | 'title' | 'originalTitle' | 'posterPath' | 'runtime' | 'overview' | 'voteAverage' | 'releaseDate' | 'createdAt' | 'updatedAt'>
  )> }
);

export type GetMissingQueryVariables = {};


export type GetMissingQuery = (
  { __typename?: 'Query' }
  & { tvEpisodes: Array<(
    { __typename?: 'EnrichedTVEpisode' }
    & Pick<EnrichedTvEpisode, 'id' | 'seasonNumber' | 'episodeNumber' | 'releaseDate'>
    & { tvShow: (
      { __typename?: 'TVShow' }
      & Pick<TvShow, 'id' | 'title'>
    ) }
  )>, movies: Array<(
    { __typename?: 'EnrichedMovie' }
    & Pick<EnrichedMovie, 'id' | 'title' | 'releaseDate'>
  )> }
);

export type GetParamsQueryVariables = {};


export type GetParamsQuery = (
  { __typename?: 'Query' }
  & { params: (
    { __typename?: 'ParamsHash' }
    & Pick<ParamsHash, 'region' | 'language' | 'tmdb_api_key' | 'jackett_api_key' | 'max_movie_download_size' | 'max_tvshow_episode_download_size'>
  ) }
);

export type GetPopularQueryVariables = {};


export type GetPopularQuery = (
  { __typename?: 'Query' }
  & { results: (
    { __typename?: 'TMDBSearchResults' }
    & { movies: Array<(
      { __typename?: 'TMDBSearchResult' }
      & Pick<TmdbSearchResult, 'id' | 'tmdbId' | 'title' | 'releaseDate' | 'posterPath' | 'overview' | 'runtime' | 'voteAverage'>
    )>, tvShows: Array<(
      { __typename?: 'TMDBSearchResult' }
      & Pick<TmdbSearchResult, 'id' | 'tmdbId' | 'title' | 'releaseDate' | 'posterPath' | 'overview' | 'runtime' | 'voteAverage'>
    )> }
  ) }
);

export type GetQualityQueryVariables = {
  type: Entertainment;
};


export type GetQualityQuery = (
  { __typename?: 'Query' }
  & { qualities: Array<(
    { __typename?: 'Quality' }
    & Pick<Quality, 'id' | 'name' | 'match' | 'score' | 'updatedAt' | 'createdAt' | 'type'>
  )> }
);

export type GetRecommendedQueryVariables = {};


export type GetRecommendedQuery = (
  { __typename?: 'Query' }
  & { tvShows: Array<(
    { __typename?: 'TMDBSearchResult' }
    & Pick<TmdbSearchResult, 'id' | 'tmdbId' | 'title' | 'releaseDate' | 'posterPath' | 'overview' | 'runtime' | 'voteAverage'>
  )>, movies: Array<(
    { __typename?: 'TMDBSearchResult' }
    & Pick<TmdbSearchResult, 'id' | 'tmdbId' | 'title' | 'releaseDate' | 'posterPath' | 'overview' | 'runtime' | 'voteAverage'>
  )> }
);

export type GetTagsQueryVariables = {};


export type GetTagsQuery = (
  { __typename?: 'Query' }
  & { tags: Array<(
    { __typename?: 'Tag' }
    & Pick<Tag, 'id' | 'name' | 'score' | 'createdAt' | 'updatedAt'>
  )> }
);

export type GetTorrentStatusQueryVariables = {
  torrents: Array<GetTorrentStatusInput>;
};


export type GetTorrentStatusQuery = (
  { __typename?: 'Query' }
  & { torrents: Array<(
    { __typename?: 'TorrentStatus' }
    & Pick<TorrentStatus, 'id' | 'resourceId' | 'resourceType' | 'percentDone' | 'rateDownload' | 'rateUpload' | 'uploadRatio' | 'uploadedEver' | 'totalSize' | 'status'>
  )> }
);

export type GetTvShowSeasonsQueryVariables = {
  tvShowTMDBId: Scalars['Int'];
};


export type GetTvShowSeasonsQuery = (
  { __typename?: 'Query' }
  & { seasons: Array<(
    { __typename?: 'TMDBFormattedTVSeason' }
    & Pick<TmdbFormattedTvSeason, 'id' | 'name' | 'seasonNumber' | 'episodeCount' | 'overview' | 'posterPath' | 'airDate' | 'inLibrary'>
  )> }
);

export type OmdbSearchQueryVariables = {
  title: Scalars['String'];
};


export type OmdbSearchQuery = (
  { __typename?: 'Query' }
  & { result: (
    { __typename?: 'OMDBInfo' }
    & { ratings: (
      { __typename?: 'Ratings' }
      & Pick<Ratings, 'IMDB' | 'rottenTomatoes' | 'metaCritic'>
    ) }
  ) }
);

export type SearchTorrentQueryVariables = {
  query: Scalars['String'];
};


export type SearchTorrentQuery = (
  { __typename?: 'Query' }
  & { results: Array<(
    { __typename?: 'JackettFormattedResult' }
    & Pick<JackettFormattedResult, 'id' | 'title' | 'quality' | 'qualityScore' | 'seeders' | 'peers' | 'link' | 'downloadLink' | 'tag' | 'tagScore' | 'normalizedTitle' | 'normalizedTitleParts' | 'size' | 'publishDate'>
  )> }
);

export type SearchQueryVariables = {
  query: Scalars['String'];
};


export type SearchQuery = (
  { __typename?: 'Query' }
  & { results: (
    { __typename?: 'TMDBSearchResults' }
    & { movies: Array<(
      { __typename?: 'TMDBSearchResult' }
      & Pick<TmdbSearchResult, 'id' | 'tmdbId' | 'title' | 'releaseDate' | 'posterPath' | 'overview' | 'runtime' | 'voteAverage'>
    )>, tvShows: Array<(
      { __typename?: 'TMDBSearchResult' }
      & Pick<TmdbSearchResult, 'id' | 'tmdbId' | 'title' | 'releaseDate' | 'posterPath' | 'overview' | 'runtime' | 'voteAverage'>
    )> }
  ) }
);


export const StartScanLibraryDocument = gql`
    mutation startScanLibrary {
  result: startScanLibraryJob {
    success
    message
  }
}
    `;
export type StartScanLibraryMutationFn = ApolloReactCommon.MutationFunction<StartScanLibraryMutation, StartScanLibraryMutationVariables>;

/**
 * __useStartScanLibraryMutation__
 *
 * To run a mutation, you first call `useStartScanLibraryMutation` within a React component and pass it any options that fit your needs.
 * When your component renders, `useStartScanLibraryMutation` returns a tuple that includes:
 * - A mutate function that you can call at any time to execute the mutation
 * - An object with fields that represent the current status of the mutation's execution
 *
 * @param baseOptions options that will be passed into the mutation, supported options are listed on: https://www.apollographql.com/docs/react/api/react-hooks/#options-2;
 *
 * @example
 * const [startScanLibraryMutation, { data, loading, error }] = useStartScanLibraryMutation({
 *   variables: {
 *   },
 * });
 */
export function useStartScanLibraryMutation(baseOptions?: ApolloReactHooks.MutationHookOptions<StartScanLibraryMutation, StartScanLibraryMutationVariables>) {
        return ApolloReactHooks.useMutation<StartScanLibraryMutation, StartScanLibraryMutationVariables>(StartScanLibraryDocument, baseOptions);
      }
export type StartScanLibraryMutationHookResult = ReturnType<typeof useStartScanLibraryMutation>;
export type StartScanLibraryMutationResult = ApolloReactCommon.MutationResult<StartScanLibraryMutation>;
export type StartScanLibraryMutationOptions = ApolloReactCommon.BaseMutationOptions<StartScanLibraryMutation, StartScanLibraryMutationVariables>;
export const StartFindNewEpisodesDocument = gql`
    mutation startFindNewEpisodes {
  result: startFindNewEpisodesJob {
    success
    message
  }
}
    `;
export type StartFindNewEpisodesMutationFn = ApolloReactCommon.MutationFunction<StartFindNewEpisodesMutation, StartFindNewEpisodesMutationVariables>;

/**
 * __useStartFindNewEpisodesMutation__
 *
 * To run a mutation, you first call `useStartFindNewEpisodesMutation` within a React component and pass it any options that fit your needs.
 * When your component renders, `useStartFindNewEpisodesMutation` returns a tuple that includes:
 * - A mutate function that you can call at any time to execute the mutation
 * - An object with fields that represent the current status of the mutation's execution
 *
 * @param baseOptions options that will be passed into the mutation, supported options are listed on: https://www.apollographql.com/docs/react/api/react-hooks/#options-2;
 *
 * @example
 * const [startFindNewEpisodesMutation, { data, loading, error }] = useStartFindNewEpisodesMutation({
 *   variables: {
 *   },
 * });
 */
export function useStartFindNewEpisodesMutation(baseOptions?: ApolloReactHooks.MutationHookOptions<StartFindNewEpisodesMutation, StartFindNewEpisodesMutationVariables>) {
        return ApolloReactHooks.useMutation<StartFindNewEpisodesMutation, StartFindNewEpisodesMutationVariables>(StartFindNewEpisodesDocument, baseOptions);
      }
export type StartFindNewEpisodesMutationHookResult = ReturnType<typeof useStartFindNewEpisodesMutation>;
export type StartFindNewEpisodesMutationResult = ApolloReactCommon.MutationResult<StartFindNewEpisodesMutation>;
export type StartFindNewEpisodesMutationOptions = ApolloReactCommon.BaseMutationOptions<StartFindNewEpisodesMutation, StartFindNewEpisodesMutationVariables>;
export const StartDownloadMissingDocument = gql`
    mutation startDownloadMissing {
  result: startDownloadMissingJob {
    success
    message
  }
}
    `;
export type StartDownloadMissingMutationFn = ApolloReactCommon.MutationFunction<StartDownloadMissingMutation, StartDownloadMissingMutationVariables>;

/**
 * __useStartDownloadMissingMutation__
 *
 * To run a mutation, you first call `useStartDownloadMissingMutation` within a React component and pass it any options that fit your needs.
 * When your component renders, `useStartDownloadMissingMutation` returns a tuple that includes:
 * - A mutate function that you can call at any time to execute the mutation
 * - An object with fields that represent the current status of the mutation's execution
 *
 * @param baseOptions options that will be passed into the mutation, supported options are listed on: https://www.apollographql.com/docs/react/api/react-hooks/#options-2;
 *
 * @example
 * const [startDownloadMissingMutation, { data, loading, error }] = useStartDownloadMissingMutation({
 *   variables: {
 *   },
 * });
 */
export function useStartDownloadMissingMutation(baseOptions?: ApolloReactHooks.MutationHookOptions<StartDownloadMissingMutation, StartDownloadMissingMutationVariables>) {
        return ApolloReactHooks.useMutation<StartDownloadMissingMutation, StartDownloadMissingMutationVariables>(StartDownloadMissingDocument, baseOptions);
      }
export type StartDownloadMissingMutationHookResult = ReturnType<typeof useStartDownloadMissingMutation>;
export type StartDownloadMissingMutationResult = ApolloReactCommon.MutationResult<StartDownloadMissingMutation>;
export type StartDownloadMissingMutationOptions = ApolloReactCommon.BaseMutationOptions<StartDownloadMissingMutation, StartDownloadMissingMutationVariables>;
export const DownloadMovieDocument = gql`
    mutation downloadMovie($movieId: Int!, $jackettResult: JackettInput!) {
  result: downloadMovie(movieId: $movieId, jackettResult: $jackettResult) {
    success
    message
  }
}
    `;
export type DownloadMovieMutationFn = ApolloReactCommon.MutationFunction<DownloadMovieMutation, DownloadMovieMutationVariables>;

/**
 * __useDownloadMovieMutation__
 *
 * To run a mutation, you first call `useDownloadMovieMutation` within a React component and pass it any options that fit your needs.
 * When your component renders, `useDownloadMovieMutation` returns a tuple that includes:
 * - A mutate function that you can call at any time to execute the mutation
 * - An object with fields that represent the current status of the mutation's execution
 *
 * @param baseOptions options that will be passed into the mutation, supported options are listed on: https://www.apollographql.com/docs/react/api/react-hooks/#options-2;
 *
 * @example
 * const [downloadMovieMutation, { data, loading, error }] = useDownloadMovieMutation({
 *   variables: {
 *      movieId: // value for 'movieId'
 *      jackettResult: // value for 'jackettResult'
 *   },
 * });
 */
export function useDownloadMovieMutation(baseOptions?: ApolloReactHooks.MutationHookOptions<DownloadMovieMutation, DownloadMovieMutationVariables>) {
        return ApolloReactHooks.useMutation<DownloadMovieMutation, DownloadMovieMutationVariables>(DownloadMovieDocument, baseOptions);
      }
export type DownloadMovieMutationHookResult = ReturnType<typeof useDownloadMovieMutation>;
export type DownloadMovieMutationResult = ApolloReactCommon.MutationResult<DownloadMovieMutation>;
export type DownloadMovieMutationOptions = ApolloReactCommon.BaseMutationOptions<DownloadMovieMutation, DownloadMovieMutationVariables>;
export const DownloadTvEpisodeDocument = gql`
    mutation downloadTVEpisode($episodeId: Int!, $jackettResult: JackettInput!) {
  result: downloadTVEpisode(episodeId: $episodeId, jackettResult: $jackettResult) {
    success
    message
  }
}
    `;
export type DownloadTvEpisodeMutationFn = ApolloReactCommon.MutationFunction<DownloadTvEpisodeMutation, DownloadTvEpisodeMutationVariables>;

/**
 * __useDownloadTvEpisodeMutation__
 *
 * To run a mutation, you first call `useDownloadTvEpisodeMutation` within a React component and pass it any options that fit your needs.
 * When your component renders, `useDownloadTvEpisodeMutation` returns a tuple that includes:
 * - A mutate function that you can call at any time to execute the mutation
 * - An object with fields that represent the current status of the mutation's execution
 *
 * @param baseOptions options that will be passed into the mutation, supported options are listed on: https://www.apollographql.com/docs/react/api/react-hooks/#options-2;
 *
 * @example
 * const [downloadTvEpisodeMutation, { data, loading, error }] = useDownloadTvEpisodeMutation({
 *   variables: {
 *      episodeId: // value for 'episodeId'
 *      jackettResult: // value for 'jackettResult'
 *   },
 * });
 */
export function useDownloadTvEpisodeMutation(baseOptions?: ApolloReactHooks.MutationHookOptions<DownloadTvEpisodeMutation, DownloadTvEpisodeMutationVariables>) {
        return ApolloReactHooks.useMutation<DownloadTvEpisodeMutation, DownloadTvEpisodeMutationVariables>(DownloadTvEpisodeDocument, baseOptions);
      }
export type DownloadTvEpisodeMutationHookResult = ReturnType<typeof useDownloadTvEpisodeMutation>;
export type DownloadTvEpisodeMutationResult = ApolloReactCommon.MutationResult<DownloadTvEpisodeMutation>;
export type DownloadTvEpisodeMutationOptions = ApolloReactCommon.BaseMutationOptions<DownloadTvEpisodeMutation, DownloadTvEpisodeMutationVariables>;
export const RemoveMovieDocument = gql`
    mutation removeMovie($tmdbId: Int!) {
  result: removeMovie(tmdbId: $tmdbId) {
    success
    message
  }
}
    `;
export type RemoveMovieMutationFn = ApolloReactCommon.MutationFunction<RemoveMovieMutation, RemoveMovieMutationVariables>;

/**
 * __useRemoveMovieMutation__
 *
 * To run a mutation, you first call `useRemoveMovieMutation` within a React component and pass it any options that fit your needs.
 * When your component renders, `useRemoveMovieMutation` returns a tuple that includes:
 * - A mutate function that you can call at any time to execute the mutation
 * - An object with fields that represent the current status of the mutation's execution
 *
 * @param baseOptions options that will be passed into the mutation, supported options are listed on: https://www.apollographql.com/docs/react/api/react-hooks/#options-2;
 *
 * @example
 * const [removeMovieMutation, { data, loading, error }] = useRemoveMovieMutation({
 *   variables: {
 *      tmdbId: // value for 'tmdbId'
 *   },
 * });
 */
export function useRemoveMovieMutation(baseOptions?: ApolloReactHooks.MutationHookOptions<RemoveMovieMutation, RemoveMovieMutationVariables>) {
        return ApolloReactHooks.useMutation<RemoveMovieMutation, RemoveMovieMutationVariables>(RemoveMovieDocument, baseOptions);
      }
export type RemoveMovieMutationHookResult = ReturnType<typeof useRemoveMovieMutation>;
export type RemoveMovieMutationResult = ApolloReactCommon.MutationResult<RemoveMovieMutation>;
export type RemoveMovieMutationOptions = ApolloReactCommon.BaseMutationOptions<RemoveMovieMutation, RemoveMovieMutationVariables>;
export const RemoveTvShowDocument = gql`
    mutation removeTVShow($tmdbId: Int!) {
  result: removeTVShow(tmdbId: $tmdbId) {
    success
    message
  }
}
    `;
export type RemoveTvShowMutationFn = ApolloReactCommon.MutationFunction<RemoveTvShowMutation, RemoveTvShowMutationVariables>;

/**
 * __useRemoveTvShowMutation__
 *
 * To run a mutation, you first call `useRemoveTvShowMutation` within a React component and pass it any options that fit your needs.
 * When your component renders, `useRemoveTvShowMutation` returns a tuple that includes:
 * - A mutate function that you can call at any time to execute the mutation
 * - An object with fields that represent the current status of the mutation's execution
 *
 * @param baseOptions options that will be passed into the mutation, supported options are listed on: https://www.apollographql.com/docs/react/api/react-hooks/#options-2;
 *
 * @example
 * const [removeTvShowMutation, { data, loading, error }] = useRemoveTvShowMutation({
 *   variables: {
 *      tmdbId: // value for 'tmdbId'
 *   },
 * });
 */
export function useRemoveTvShowMutation(baseOptions?: ApolloReactHooks.MutationHookOptions<RemoveTvShowMutation, RemoveTvShowMutationVariables>) {
        return ApolloReactHooks.useMutation<RemoveTvShowMutation, RemoveTvShowMutationVariables>(RemoveTvShowDocument, baseOptions);
      }
export type RemoveTvShowMutationHookResult = ReturnType<typeof useRemoveTvShowMutation>;
export type RemoveTvShowMutationResult = ApolloReactCommon.MutationResult<RemoveTvShowMutation>;
export type RemoveTvShowMutationOptions = ApolloReactCommon.BaseMutationOptions<RemoveTvShowMutation, RemoveTvShowMutationVariables>;
export const SaveQualityDocument = gql`
    mutation saveQuality($qualities: [QualityInput!]!) {
  result: saveQualityParams(qualities: $qualities) {
    success
    message
  }
}
    `;
export type SaveQualityMutationFn = ApolloReactCommon.MutationFunction<SaveQualityMutation, SaveQualityMutationVariables>;

/**
 * __useSaveQualityMutation__
 *
 * To run a mutation, you first call `useSaveQualityMutation` within a React component and pass it any options that fit your needs.
 * When your component renders, `useSaveQualityMutation` returns a tuple that includes:
 * - A mutate function that you can call at any time to execute the mutation
 * - An object with fields that represent the current status of the mutation's execution
 *
 * @param baseOptions options that will be passed into the mutation, supported options are listed on: https://www.apollographql.com/docs/react/api/react-hooks/#options-2;
 *
 * @example
 * const [saveQualityMutation, { data, loading, error }] = useSaveQualityMutation({
 *   variables: {
 *      qualities: // value for 'qualities'
 *   },
 * });
 */
export function useSaveQualityMutation(baseOptions?: ApolloReactHooks.MutationHookOptions<SaveQualityMutation, SaveQualityMutationVariables>) {
        return ApolloReactHooks.useMutation<SaveQualityMutation, SaveQualityMutationVariables>(SaveQualityDocument, baseOptions);
      }
export type SaveQualityMutationHookResult = ReturnType<typeof useSaveQualityMutation>;
export type SaveQualityMutationResult = ApolloReactCommon.MutationResult<SaveQualityMutation>;
export type SaveQualityMutationOptions = ApolloReactCommon.BaseMutationOptions<SaveQualityMutation, SaveQualityMutationVariables>;
export const SaveTagsDocument = gql`
    mutation saveTags($tags: [TagInput!]!) {
  result: saveTags(tags: $tags) {
    success
    message
  }
}
    `;
export type SaveTagsMutationFn = ApolloReactCommon.MutationFunction<SaveTagsMutation, SaveTagsMutationVariables>;

/**
 * __useSaveTagsMutation__
 *
 * To run a mutation, you first call `useSaveTagsMutation` within a React component and pass it any options that fit your needs.
 * When your component renders, `useSaveTagsMutation` returns a tuple that includes:
 * - A mutate function that you can call at any time to execute the mutation
 * - An object with fields that represent the current status of the mutation's execution
 *
 * @param baseOptions options that will be passed into the mutation, supported options are listed on: https://www.apollographql.com/docs/react/api/react-hooks/#options-2;
 *
 * @example
 * const [saveTagsMutation, { data, loading, error }] = useSaveTagsMutation({
 *   variables: {
 *      tags: // value for 'tags'
 *   },
 * });
 */
export function useSaveTagsMutation(baseOptions?: ApolloReactHooks.MutationHookOptions<SaveTagsMutation, SaveTagsMutationVariables>) {
        return ApolloReactHooks.useMutation<SaveTagsMutation, SaveTagsMutationVariables>(SaveTagsDocument, baseOptions);
      }
export type SaveTagsMutationHookResult = ReturnType<typeof useSaveTagsMutation>;
export type SaveTagsMutationResult = ApolloReactCommon.MutationResult<SaveTagsMutation>;
export type SaveTagsMutationOptions = ApolloReactCommon.BaseMutationOptions<SaveTagsMutation, SaveTagsMutationVariables>;
export const TrackMovieDocument = gql`
    mutation trackMovie($title: String!, $tmdbId: Int!) {
  movie: trackMovie(title: $title, tmdbId: $tmdbId) {
    id
  }
}
    `;
export type TrackMovieMutationFn = ApolloReactCommon.MutationFunction<TrackMovieMutation, TrackMovieMutationVariables>;

/**
 * __useTrackMovieMutation__
 *
 * To run a mutation, you first call `useTrackMovieMutation` within a React component and pass it any options that fit your needs.
 * When your component renders, `useTrackMovieMutation` returns a tuple that includes:
 * - A mutate function that you can call at any time to execute the mutation
 * - An object with fields that represent the current status of the mutation's execution
 *
 * @param baseOptions options that will be passed into the mutation, supported options are listed on: https://www.apollographql.com/docs/react/api/react-hooks/#options-2;
 *
 * @example
 * const [trackMovieMutation, { data, loading, error }] = useTrackMovieMutation({
 *   variables: {
 *      title: // value for 'title'
 *      tmdbId: // value for 'tmdbId'
 *   },
 * });
 */
export function useTrackMovieMutation(baseOptions?: ApolloReactHooks.MutationHookOptions<TrackMovieMutation, TrackMovieMutationVariables>) {
        return ApolloReactHooks.useMutation<TrackMovieMutation, TrackMovieMutationVariables>(TrackMovieDocument, baseOptions);
      }
export type TrackMovieMutationHookResult = ReturnType<typeof useTrackMovieMutation>;
export type TrackMovieMutationResult = ApolloReactCommon.MutationResult<TrackMovieMutation>;
export type TrackMovieMutationOptions = ApolloReactCommon.BaseMutationOptions<TrackMovieMutation, TrackMovieMutationVariables>;
export const TrackTvShowDocument = gql`
    mutation trackTVShow($tmdbId: Int!, $seasonNumbers: [Int!]!) {
  tvShow: trackTVShow(tmdbId: $tmdbId, seasonNumbers: $seasonNumbers) {
    id
  }
}
    `;
export type TrackTvShowMutationFn = ApolloReactCommon.MutationFunction<TrackTvShowMutation, TrackTvShowMutationVariables>;

/**
 * __useTrackTvShowMutation__
 *
 * To run a mutation, you first call `useTrackTvShowMutation` within a React component and pass it any options that fit your needs.
 * When your component renders, `useTrackTvShowMutation` returns a tuple that includes:
 * - A mutate function that you can call at any time to execute the mutation
 * - An object with fields that represent the current status of the mutation's execution
 *
 * @param baseOptions options that will be passed into the mutation, supported options are listed on: https://www.apollographql.com/docs/react/api/react-hooks/#options-2;
 *
 * @example
 * const [trackTvShowMutation, { data, loading, error }] = useTrackTvShowMutation({
 *   variables: {
 *      tmdbId: // value for 'tmdbId'
 *      seasonNumbers: // value for 'seasonNumbers'
 *   },
 * });
 */
export function useTrackTvShowMutation(baseOptions?: ApolloReactHooks.MutationHookOptions<TrackTvShowMutation, TrackTvShowMutationVariables>) {
        return ApolloReactHooks.useMutation<TrackTvShowMutation, TrackTvShowMutationVariables>(TrackTvShowDocument, baseOptions);
      }
export type TrackTvShowMutationHookResult = ReturnType<typeof useTrackTvShowMutation>;
export type TrackTvShowMutationResult = ApolloReactCommon.MutationResult<TrackTvShowMutation>;
export type TrackTvShowMutationOptions = ApolloReactCommon.BaseMutationOptions<TrackTvShowMutation, TrackTvShowMutationVariables>;
export const UpdateParamsDocument = gql`
    mutation updateParams($params: [UpdateParamsInput!]!) {
  result: updateParams(params: $params) {
    success
    message
  }
}
    `;
export type UpdateParamsMutationFn = ApolloReactCommon.MutationFunction<UpdateParamsMutation, UpdateParamsMutationVariables>;

/**
 * __useUpdateParamsMutation__
 *
 * To run a mutation, you first call `useUpdateParamsMutation` within a React component and pass it any options that fit your needs.
 * When your component renders, `useUpdateParamsMutation` returns a tuple that includes:
 * - A mutate function that you can call at any time to execute the mutation
 * - An object with fields that represent the current status of the mutation's execution
 *
 * @param baseOptions options that will be passed into the mutation, supported options are listed on: https://www.apollographql.com/docs/react/api/react-hooks/#options-2;
 *
 * @example
 * const [updateParamsMutation, { data, loading, error }] = useUpdateParamsMutation({
 *   variables: {
 *      params: // value for 'params'
 *   },
 * });
 */
export function useUpdateParamsMutation(baseOptions?: ApolloReactHooks.MutationHookOptions<UpdateParamsMutation, UpdateParamsMutationVariables>) {
        return ApolloReactHooks.useMutation<UpdateParamsMutation, UpdateParamsMutationVariables>(UpdateParamsDocument, baseOptions);
      }
export type UpdateParamsMutationHookResult = ReturnType<typeof useUpdateParamsMutation>;
export type UpdateParamsMutationResult = ApolloReactCommon.MutationResult<UpdateParamsMutation>;
export type UpdateParamsMutationOptions = ApolloReactCommon.BaseMutationOptions<UpdateParamsMutation, UpdateParamsMutationVariables>;
export const GetDiscoverDocument = gql`
<<<<<<< HEAD
    query getDiscover($originLanguage: String, $year: String, $score: Float, $genres: [Float!], $page: Float) {
  movies: discover(originLanguage: $originLanguage, year: $year, score: $score, genres: $genres, page: $page) {
    page
    totalPages
    totalResults
    results {
      id
      tmdbId
      title
      releaseDate
      posterPath
      voteAverage
    }
=======
    query getDiscover($entertainment: Entertainment, $originLanguage: String, $primaryReleaseYear: String, $score: Float, $genres: [Float!]) {
  results: discover(entertainment: $entertainment, originLanguage: $originLanguage, primaryReleaseYear: $primaryReleaseYear, score: $score, genres: $genres) {
    id
    tmdbId
    title
    posterPath
    overview
    runtime
    voteAverage
    releaseDate
>>>>>>> a023a9c1
  }
}
    `;

/**
 * __useGetDiscoverQuery__
 *
 * To run a query within a React component, call `useGetDiscoverQuery` and pass it any options that fit your needs.
 * When your component renders, `useGetDiscoverQuery` returns an object from Apollo Client that contains loading, error, and data properties 
 * you can use to render your UI.
 *
 * @param baseOptions options that will be passed into the query, supported options are listed on: https://www.apollographql.com/docs/react/api/react-hooks/#options;
 *
 * @example
 * const { data, loading, error } = useGetDiscoverQuery({
 *   variables: {
 *      entertainment: // value for 'entertainment'
 *      originLanguage: // value for 'originLanguage'
 *      primaryReleaseYear: // value for 'primaryReleaseYear'
 *      score: // value for 'score'
 *      genres: // value for 'genres'
 *      page: // value for 'page'
 *   },
 * });
 */
export function useGetDiscoverQuery(baseOptions?: ApolloReactHooks.QueryHookOptions<GetDiscoverQuery, GetDiscoverQueryVariables>) {
        return ApolloReactHooks.useQuery<GetDiscoverQuery, GetDiscoverQueryVariables>(GetDiscoverDocument, baseOptions);
      }
export function useGetDiscoverLazyQuery(baseOptions?: ApolloReactHooks.LazyQueryHookOptions<GetDiscoverQuery, GetDiscoverQueryVariables>) {
          return ApolloReactHooks.useLazyQuery<GetDiscoverQuery, GetDiscoverQueryVariables>(GetDiscoverDocument, baseOptions);
        }
export type GetDiscoverQueryHookResult = ReturnType<typeof useGetDiscoverQuery>;
export type GetDiscoverLazyQueryHookResult = ReturnType<typeof useGetDiscoverLazyQuery>;
export type GetDiscoverQueryResult = ApolloReactCommon.QueryResult<GetDiscoverQuery, GetDiscoverQueryVariables>;
export const GetDownloadingDocument = gql`
    query getDownloading {
  searching: getSearchingMedias {
    id
    title
    resourceId
    resourceType
  }
  downloading: getDownloadingMedias {
    id
    title
    tag
    quality
    torrent
    resourceId
    resourceType
  }
}
    `;

/**
 * __useGetDownloadingQuery__
 *
 * To run a query within a React component, call `useGetDownloadingQuery` and pass it any options that fit your needs.
 * When your component renders, `useGetDownloadingQuery` returns an object from Apollo Client that contains loading, error, and data properties 
 * you can use to render your UI.
 *
 * @param baseOptions options that will be passed into the query, supported options are listed on: https://www.apollographql.com/docs/react/api/react-hooks/#options;
 *
 * @example
 * const { data, loading, error } = useGetDownloadingQuery({
 *   variables: {
 *   },
 * });
 */
export function useGetDownloadingQuery(baseOptions?: ApolloReactHooks.QueryHookOptions<GetDownloadingQuery, GetDownloadingQueryVariables>) {
        return ApolloReactHooks.useQuery<GetDownloadingQuery, GetDownloadingQueryVariables>(GetDownloadingDocument, baseOptions);
      }
export function useGetDownloadingLazyQuery(baseOptions?: ApolloReactHooks.LazyQueryHookOptions<GetDownloadingQuery, GetDownloadingQueryVariables>) {
          return ApolloReactHooks.useLazyQuery<GetDownloadingQuery, GetDownloadingQueryVariables>(GetDownloadingDocument, baseOptions);
        }
export type GetDownloadingQueryHookResult = ReturnType<typeof useGetDownloadingQuery>;
export type GetDownloadingLazyQueryHookResult = ReturnType<typeof useGetDownloadingLazyQuery>;
export type GetDownloadingQueryResult = ApolloReactCommon.QueryResult<GetDownloadingQuery, GetDownloadingQueryVariables>;
export const GetGenresDocument = gql`
    query getGenres {
  genres: getGenres {
    movieGenres {
      id
      name
    }
    tvShowGenres {
      id
      name
    }
  }
}
    `;

/**
 * __useGetGenresQuery__
 *
 * To run a query within a React component, call `useGetGenresQuery` and pass it any options that fit your needs.
 * When your component renders, `useGetGenresQuery` returns an object from Apollo Client that contains loading, error, and data properties 
 * you can use to render your UI.
 *
 * @param baseOptions options that will be passed into the query, supported options are listed on: https://www.apollographql.com/docs/react/api/react-hooks/#options;
 *
 * @example
 * const { data, loading, error } = useGetGenresQuery({
 *   variables: {
 *   },
 * });
 */
export function useGetGenresQuery(baseOptions?: ApolloReactHooks.QueryHookOptions<GetGenresQuery, GetGenresQueryVariables>) {
        return ApolloReactHooks.useQuery<GetGenresQuery, GetGenresQueryVariables>(GetGenresDocument, baseOptions);
      }
export function useGetGenresLazyQuery(baseOptions?: ApolloReactHooks.LazyQueryHookOptions<GetGenresQuery, GetGenresQueryVariables>) {
          return ApolloReactHooks.useLazyQuery<GetGenresQuery, GetGenresQueryVariables>(GetGenresDocument, baseOptions);
        }
export type GetGenresQueryHookResult = ReturnType<typeof useGetGenresQuery>;
export type GetGenresLazyQueryHookResult = ReturnType<typeof useGetGenresLazyQuery>;
export type GetGenresQueryResult = ApolloReactCommon.QueryResult<GetGenresQuery, GetGenresQueryVariables>;
export const GetLanguagesDocument = gql`
    query getLanguages {
  languages: getLanguages {
    code
    language
  }
}
    `;

/**
 * __useGetLanguagesQuery__
 *
 * To run a query within a React component, call `useGetLanguagesQuery` and pass it any options that fit your needs.
 * When your component renders, `useGetLanguagesQuery` returns an object from Apollo Client that contains loading, error, and data properties 
 * you can use to render your UI.
 *
 * @param baseOptions options that will be passed into the query, supported options are listed on: https://www.apollographql.com/docs/react/api/react-hooks/#options;
 *
 * @example
 * const { data, loading, error } = useGetLanguagesQuery({
 *   variables: {
 *   },
 * });
 */
export function useGetLanguagesQuery(baseOptions?: ApolloReactHooks.QueryHookOptions<GetLanguagesQuery, GetLanguagesQueryVariables>) {
        return ApolloReactHooks.useQuery<GetLanguagesQuery, GetLanguagesQueryVariables>(GetLanguagesDocument, baseOptions);
      }
export function useGetLanguagesLazyQuery(baseOptions?: ApolloReactHooks.LazyQueryHookOptions<GetLanguagesQuery, GetLanguagesQueryVariables>) {
          return ApolloReactHooks.useLazyQuery<GetLanguagesQuery, GetLanguagesQueryVariables>(GetLanguagesDocument, baseOptions);
        }
export type GetLanguagesQueryHookResult = ReturnType<typeof useGetLanguagesQuery>;
export type GetLanguagesLazyQueryHookResult = ReturnType<typeof useGetLanguagesLazyQuery>;
export type GetLanguagesQueryResult = ApolloReactCommon.QueryResult<GetLanguagesQuery, GetLanguagesQueryVariables>;
export const GetLibraryMoviesDocument = gql`
    query getLibraryMovies {
  movies: getMovies {
    id
    tmdbId
    title
    originalTitle
    state
    posterPath
    overview
    runtime
    voteAverage
    releaseDate
    createdAt
    updatedAt
  }
}
    `;

/**
 * __useGetLibraryMoviesQuery__
 *
 * To run a query within a React component, call `useGetLibraryMoviesQuery` and pass it any options that fit your needs.
 * When your component renders, `useGetLibraryMoviesQuery` returns an object from Apollo Client that contains loading, error, and data properties 
 * you can use to render your UI.
 *
 * @param baseOptions options that will be passed into the query, supported options are listed on: https://www.apollographql.com/docs/react/api/react-hooks/#options;
 *
 * @example
 * const { data, loading, error } = useGetLibraryMoviesQuery({
 *   variables: {
 *   },
 * });
 */
export function useGetLibraryMoviesQuery(baseOptions?: ApolloReactHooks.QueryHookOptions<GetLibraryMoviesQuery, GetLibraryMoviesQueryVariables>) {
        return ApolloReactHooks.useQuery<GetLibraryMoviesQuery, GetLibraryMoviesQueryVariables>(GetLibraryMoviesDocument, baseOptions);
      }
export function useGetLibraryMoviesLazyQuery(baseOptions?: ApolloReactHooks.LazyQueryHookOptions<GetLibraryMoviesQuery, GetLibraryMoviesQueryVariables>) {
          return ApolloReactHooks.useLazyQuery<GetLibraryMoviesQuery, GetLibraryMoviesQueryVariables>(GetLibraryMoviesDocument, baseOptions);
        }
export type GetLibraryMoviesQueryHookResult = ReturnType<typeof useGetLibraryMoviesQuery>;
export type GetLibraryMoviesLazyQueryHookResult = ReturnType<typeof useGetLibraryMoviesLazyQuery>;
export type GetLibraryMoviesQueryResult = ApolloReactCommon.QueryResult<GetLibraryMoviesQuery, GetLibraryMoviesQueryVariables>;
export const GetLibraryTvShowsDocument = gql`
    query getLibraryTVShows {
  tvShows: getTVShows {
    id
    tmdbId
    title
    originalTitle
    posterPath
    runtime
    overview
    voteAverage
    releaseDate
    createdAt
    updatedAt
  }
}
    `;

/**
 * __useGetLibraryTvShowsQuery__
 *
 * To run a query within a React component, call `useGetLibraryTvShowsQuery` and pass it any options that fit your needs.
 * When your component renders, `useGetLibraryTvShowsQuery` returns an object from Apollo Client that contains loading, error, and data properties 
 * you can use to render your UI.
 *
 * @param baseOptions options that will be passed into the query, supported options are listed on: https://www.apollographql.com/docs/react/api/react-hooks/#options;
 *
 * @example
 * const { data, loading, error } = useGetLibraryTvShowsQuery({
 *   variables: {
 *   },
 * });
 */
export function useGetLibraryTvShowsQuery(baseOptions?: ApolloReactHooks.QueryHookOptions<GetLibraryTvShowsQuery, GetLibraryTvShowsQueryVariables>) {
        return ApolloReactHooks.useQuery<GetLibraryTvShowsQuery, GetLibraryTvShowsQueryVariables>(GetLibraryTvShowsDocument, baseOptions);
      }
export function useGetLibraryTvShowsLazyQuery(baseOptions?: ApolloReactHooks.LazyQueryHookOptions<GetLibraryTvShowsQuery, GetLibraryTvShowsQueryVariables>) {
          return ApolloReactHooks.useLazyQuery<GetLibraryTvShowsQuery, GetLibraryTvShowsQueryVariables>(GetLibraryTvShowsDocument, baseOptions);
        }
export type GetLibraryTvShowsQueryHookResult = ReturnType<typeof useGetLibraryTvShowsQuery>;
export type GetLibraryTvShowsLazyQueryHookResult = ReturnType<typeof useGetLibraryTvShowsLazyQuery>;
export type GetLibraryTvShowsQueryResult = ApolloReactCommon.QueryResult<GetLibraryTvShowsQuery, GetLibraryTvShowsQueryVariables>;
export const GetMissingDocument = gql`
    query getMissing {
  tvEpisodes: getMissingTVEpisodes {
    id
    seasonNumber
    episodeNumber
    releaseDate
    tvShow {
      id
      title
    }
  }
  movies: getMissingMovies {
    id
    title
    releaseDate
  }
}
    `;

/**
 * __useGetMissingQuery__
 *
 * To run a query within a React component, call `useGetMissingQuery` and pass it any options that fit your needs.
 * When your component renders, `useGetMissingQuery` returns an object from Apollo Client that contains loading, error, and data properties 
 * you can use to render your UI.
 *
 * @param baseOptions options that will be passed into the query, supported options are listed on: https://www.apollographql.com/docs/react/api/react-hooks/#options;
 *
 * @example
 * const { data, loading, error } = useGetMissingQuery({
 *   variables: {
 *   },
 * });
 */
export function useGetMissingQuery(baseOptions?: ApolloReactHooks.QueryHookOptions<GetMissingQuery, GetMissingQueryVariables>) {
        return ApolloReactHooks.useQuery<GetMissingQuery, GetMissingQueryVariables>(GetMissingDocument, baseOptions);
      }
export function useGetMissingLazyQuery(baseOptions?: ApolloReactHooks.LazyQueryHookOptions<GetMissingQuery, GetMissingQueryVariables>) {
          return ApolloReactHooks.useLazyQuery<GetMissingQuery, GetMissingQueryVariables>(GetMissingDocument, baseOptions);
        }
export type GetMissingQueryHookResult = ReturnType<typeof useGetMissingQuery>;
export type GetMissingLazyQueryHookResult = ReturnType<typeof useGetMissingLazyQuery>;
export type GetMissingQueryResult = ApolloReactCommon.QueryResult<GetMissingQuery, GetMissingQueryVariables>;
export const GetParamsDocument = gql`
    query getParams {
  params: getParams {
    region
    language
    tmdb_api_key
    jackett_api_key
    max_movie_download_size
    max_tvshow_episode_download_size
  }
}
    `;

/**
 * __useGetParamsQuery__
 *
 * To run a query within a React component, call `useGetParamsQuery` and pass it any options that fit your needs.
 * When your component renders, `useGetParamsQuery` returns an object from Apollo Client that contains loading, error, and data properties 
 * you can use to render your UI.
 *
 * @param baseOptions options that will be passed into the query, supported options are listed on: https://www.apollographql.com/docs/react/api/react-hooks/#options;
 *
 * @example
 * const { data, loading, error } = useGetParamsQuery({
 *   variables: {
 *   },
 * });
 */
export function useGetParamsQuery(baseOptions?: ApolloReactHooks.QueryHookOptions<GetParamsQuery, GetParamsQueryVariables>) {
        return ApolloReactHooks.useQuery<GetParamsQuery, GetParamsQueryVariables>(GetParamsDocument, baseOptions);
      }
export function useGetParamsLazyQuery(baseOptions?: ApolloReactHooks.LazyQueryHookOptions<GetParamsQuery, GetParamsQueryVariables>) {
          return ApolloReactHooks.useLazyQuery<GetParamsQuery, GetParamsQueryVariables>(GetParamsDocument, baseOptions);
        }
export type GetParamsQueryHookResult = ReturnType<typeof useGetParamsQuery>;
export type GetParamsLazyQueryHookResult = ReturnType<typeof useGetParamsLazyQuery>;
export type GetParamsQueryResult = ApolloReactCommon.QueryResult<GetParamsQuery, GetParamsQueryVariables>;
export const GetPopularDocument = gql`
    query getPopular {
  results: getPopular {
    movies {
      id
      tmdbId
      title
      releaseDate
      posterPath
      overview
      runtime
      voteAverage
    }
    tvShows {
      id
      tmdbId
      title
      releaseDate
      posterPath
      overview
      runtime
      voteAverage
    }
  }
}
    `;

/**
 * __useGetPopularQuery__
 *
 * To run a query within a React component, call `useGetPopularQuery` and pass it any options that fit your needs.
 * When your component renders, `useGetPopularQuery` returns an object from Apollo Client that contains loading, error, and data properties 
 * you can use to render your UI.
 *
 * @param baseOptions options that will be passed into the query, supported options are listed on: https://www.apollographql.com/docs/react/api/react-hooks/#options;
 *
 * @example
 * const { data, loading, error } = useGetPopularQuery({
 *   variables: {
 *   },
 * });
 */
export function useGetPopularQuery(baseOptions?: ApolloReactHooks.QueryHookOptions<GetPopularQuery, GetPopularQueryVariables>) {
        return ApolloReactHooks.useQuery<GetPopularQuery, GetPopularQueryVariables>(GetPopularDocument, baseOptions);
      }
export function useGetPopularLazyQuery(baseOptions?: ApolloReactHooks.LazyQueryHookOptions<GetPopularQuery, GetPopularQueryVariables>) {
          return ApolloReactHooks.useLazyQuery<GetPopularQuery, GetPopularQueryVariables>(GetPopularDocument, baseOptions);
        }
export type GetPopularQueryHookResult = ReturnType<typeof useGetPopularQuery>;
export type GetPopularLazyQueryHookResult = ReturnType<typeof useGetPopularLazyQuery>;
export type GetPopularQueryResult = ApolloReactCommon.QueryResult<GetPopularQuery, GetPopularQueryVariables>;
export const GetQualityDocument = gql`
    query getQuality($type: Entertainment!) {
  qualities: getQualityParams(type: $type) {
    id
    name
    match
    score
    updatedAt
    createdAt
    type
  }
}
    `;

/**
 * __useGetQualityQuery__
 *
 * To run a query within a React component, call `useGetQualityQuery` and pass it any options that fit your needs.
 * When your component renders, `useGetQualityQuery` returns an object from Apollo Client that contains loading, error, and data properties 
 * you can use to render your UI.
 *
 * @param baseOptions options that will be passed into the query, supported options are listed on: https://www.apollographql.com/docs/react/api/react-hooks/#options;
 *
 * @example
 * const { data, loading, error } = useGetQualityQuery({
 *   variables: {
 *      type: // value for 'type'
 *   },
 * });
 */
export function useGetQualityQuery(baseOptions?: ApolloReactHooks.QueryHookOptions<GetQualityQuery, GetQualityQueryVariables>) {
        return ApolloReactHooks.useQuery<GetQualityQuery, GetQualityQueryVariables>(GetQualityDocument, baseOptions);
      }
export function useGetQualityLazyQuery(baseOptions?: ApolloReactHooks.LazyQueryHookOptions<GetQualityQuery, GetQualityQueryVariables>) {
          return ApolloReactHooks.useLazyQuery<GetQualityQuery, GetQualityQueryVariables>(GetQualityDocument, baseOptions);
        }
export type GetQualityQueryHookResult = ReturnType<typeof useGetQualityQuery>;
export type GetQualityLazyQueryHookResult = ReturnType<typeof useGetQualityLazyQuery>;
export type GetQualityQueryResult = ApolloReactCommon.QueryResult<GetQualityQuery, GetQualityQueryVariables>;
export const GetRecommendedDocument = gql`
    query getRecommended {
  tvShows: getRecommendedTVShows {
    id
    tmdbId
    title
    releaseDate
    posterPath
    overview
    runtime
    voteAverage
  }
  movies: getRecommendedMovies {
    id
    tmdbId
    title
    releaseDate
    posterPath
    overview
    runtime
    voteAverage
  }
}
    `;

/**
 * __useGetRecommendedQuery__
 *
 * To run a query within a React component, call `useGetRecommendedQuery` and pass it any options that fit your needs.
 * When your component renders, `useGetRecommendedQuery` returns an object from Apollo Client that contains loading, error, and data properties 
 * you can use to render your UI.
 *
 * @param baseOptions options that will be passed into the query, supported options are listed on: https://www.apollographql.com/docs/react/api/react-hooks/#options;
 *
 * @example
 * const { data, loading, error } = useGetRecommendedQuery({
 *   variables: {
 *   },
 * });
 */
export function useGetRecommendedQuery(baseOptions?: ApolloReactHooks.QueryHookOptions<GetRecommendedQuery, GetRecommendedQueryVariables>) {
        return ApolloReactHooks.useQuery<GetRecommendedQuery, GetRecommendedQueryVariables>(GetRecommendedDocument, baseOptions);
      }
export function useGetRecommendedLazyQuery(baseOptions?: ApolloReactHooks.LazyQueryHookOptions<GetRecommendedQuery, GetRecommendedQueryVariables>) {
          return ApolloReactHooks.useLazyQuery<GetRecommendedQuery, GetRecommendedQueryVariables>(GetRecommendedDocument, baseOptions);
        }
export type GetRecommendedQueryHookResult = ReturnType<typeof useGetRecommendedQuery>;
export type GetRecommendedLazyQueryHookResult = ReturnType<typeof useGetRecommendedLazyQuery>;
export type GetRecommendedQueryResult = ApolloReactCommon.QueryResult<GetRecommendedQuery, GetRecommendedQueryVariables>;
export const GetTagsDocument = gql`
    query getTags {
  tags: getTags {
    id
    name
    score
    createdAt
    updatedAt
  }
}
    `;

/**
 * __useGetTagsQuery__
 *
 * To run a query within a React component, call `useGetTagsQuery` and pass it any options that fit your needs.
 * When your component renders, `useGetTagsQuery` returns an object from Apollo Client that contains loading, error, and data properties 
 * you can use to render your UI.
 *
 * @param baseOptions options that will be passed into the query, supported options are listed on: https://www.apollographql.com/docs/react/api/react-hooks/#options;
 *
 * @example
 * const { data, loading, error } = useGetTagsQuery({
 *   variables: {
 *   },
 * });
 */
export function useGetTagsQuery(baseOptions?: ApolloReactHooks.QueryHookOptions<GetTagsQuery, GetTagsQueryVariables>) {
        return ApolloReactHooks.useQuery<GetTagsQuery, GetTagsQueryVariables>(GetTagsDocument, baseOptions);
      }
export function useGetTagsLazyQuery(baseOptions?: ApolloReactHooks.LazyQueryHookOptions<GetTagsQuery, GetTagsQueryVariables>) {
          return ApolloReactHooks.useLazyQuery<GetTagsQuery, GetTagsQueryVariables>(GetTagsDocument, baseOptions);
        }
export type GetTagsQueryHookResult = ReturnType<typeof useGetTagsQuery>;
export type GetTagsLazyQueryHookResult = ReturnType<typeof useGetTagsLazyQuery>;
export type GetTagsQueryResult = ApolloReactCommon.QueryResult<GetTagsQuery, GetTagsQueryVariables>;
export const GetTorrentStatusDocument = gql`
    query getTorrentStatus($torrents: [GetTorrentStatusInput!]!) {
  torrents: getTorrentStatus(torrents: $torrents) {
    id
    resourceId
    resourceType
    percentDone
    rateDownload
    rateUpload
    uploadRatio
    uploadedEver
    totalSize
    status
  }
}
    `;

/**
 * __useGetTorrentStatusQuery__
 *
 * To run a query within a React component, call `useGetTorrentStatusQuery` and pass it any options that fit your needs.
 * When your component renders, `useGetTorrentStatusQuery` returns an object from Apollo Client that contains loading, error, and data properties 
 * you can use to render your UI.
 *
 * @param baseOptions options that will be passed into the query, supported options are listed on: https://www.apollographql.com/docs/react/api/react-hooks/#options;
 *
 * @example
 * const { data, loading, error } = useGetTorrentStatusQuery({
 *   variables: {
 *      torrents: // value for 'torrents'
 *   },
 * });
 */
export function useGetTorrentStatusQuery(baseOptions?: ApolloReactHooks.QueryHookOptions<GetTorrentStatusQuery, GetTorrentStatusQueryVariables>) {
        return ApolloReactHooks.useQuery<GetTorrentStatusQuery, GetTorrentStatusQueryVariables>(GetTorrentStatusDocument, baseOptions);
      }
export function useGetTorrentStatusLazyQuery(baseOptions?: ApolloReactHooks.LazyQueryHookOptions<GetTorrentStatusQuery, GetTorrentStatusQueryVariables>) {
          return ApolloReactHooks.useLazyQuery<GetTorrentStatusQuery, GetTorrentStatusQueryVariables>(GetTorrentStatusDocument, baseOptions);
        }
export type GetTorrentStatusQueryHookResult = ReturnType<typeof useGetTorrentStatusQuery>;
export type GetTorrentStatusLazyQueryHookResult = ReturnType<typeof useGetTorrentStatusLazyQuery>;
export type GetTorrentStatusQueryResult = ApolloReactCommon.QueryResult<GetTorrentStatusQuery, GetTorrentStatusQueryVariables>;
export const GetTvShowSeasonsDocument = gql`
    query getTVShowSeasons($tvShowTMDBId: Int!) {
  seasons: getTVShowSeasons(tvShowTMDBId: $tvShowTMDBId) {
    id
    name
    seasonNumber
    episodeCount
    overview
    posterPath
    airDate
    inLibrary
  }
}
    `;

/**
 * __useGetTvShowSeasonsQuery__
 *
 * To run a query within a React component, call `useGetTvShowSeasonsQuery` and pass it any options that fit your needs.
 * When your component renders, `useGetTvShowSeasonsQuery` returns an object from Apollo Client that contains loading, error, and data properties 
 * you can use to render your UI.
 *
 * @param baseOptions options that will be passed into the query, supported options are listed on: https://www.apollographql.com/docs/react/api/react-hooks/#options;
 *
 * @example
 * const { data, loading, error } = useGetTvShowSeasonsQuery({
 *   variables: {
 *      tvShowTMDBId: // value for 'tvShowTMDBId'
 *   },
 * });
 */
export function useGetTvShowSeasonsQuery(baseOptions?: ApolloReactHooks.QueryHookOptions<GetTvShowSeasonsQuery, GetTvShowSeasonsQueryVariables>) {
        return ApolloReactHooks.useQuery<GetTvShowSeasonsQuery, GetTvShowSeasonsQueryVariables>(GetTvShowSeasonsDocument, baseOptions);
      }
export function useGetTvShowSeasonsLazyQuery(baseOptions?: ApolloReactHooks.LazyQueryHookOptions<GetTvShowSeasonsQuery, GetTvShowSeasonsQueryVariables>) {
          return ApolloReactHooks.useLazyQuery<GetTvShowSeasonsQuery, GetTvShowSeasonsQueryVariables>(GetTvShowSeasonsDocument, baseOptions);
        }
export type GetTvShowSeasonsQueryHookResult = ReturnType<typeof useGetTvShowSeasonsQuery>;
export type GetTvShowSeasonsLazyQueryHookResult = ReturnType<typeof useGetTvShowSeasonsLazyQuery>;
export type GetTvShowSeasonsQueryResult = ApolloReactCommon.QueryResult<GetTvShowSeasonsQuery, GetTvShowSeasonsQueryVariables>;
export const OmdbSearchDocument = gql`
    query omdbSearch($title: String!) {
  result: omdbSearch(title: $title) {
    ratings {
      IMDB
      rottenTomatoes
      metaCritic
    }
  }
}
    `;

/**
 * __useOmdbSearchQuery__
 *
 * To run a query within a React component, call `useOmdbSearchQuery` and pass it any options that fit your needs.
 * When your component renders, `useOmdbSearchQuery` returns an object from Apollo Client that contains loading, error, and data properties 
 * you can use to render your UI.
 *
 * @param baseOptions options that will be passed into the query, supported options are listed on: https://www.apollographql.com/docs/react/api/react-hooks/#options;
 *
 * @example
 * const { data, loading, error } = useOmdbSearchQuery({
 *   variables: {
 *      title: // value for 'title'
 *   },
 * });
 */
export function useOmdbSearchQuery(baseOptions?: ApolloReactHooks.QueryHookOptions<OmdbSearchQuery, OmdbSearchQueryVariables>) {
        return ApolloReactHooks.useQuery<OmdbSearchQuery, OmdbSearchQueryVariables>(OmdbSearchDocument, baseOptions);
      }
export function useOmdbSearchLazyQuery(baseOptions?: ApolloReactHooks.LazyQueryHookOptions<OmdbSearchQuery, OmdbSearchQueryVariables>) {
          return ApolloReactHooks.useLazyQuery<OmdbSearchQuery, OmdbSearchQueryVariables>(OmdbSearchDocument, baseOptions);
        }
export type OmdbSearchQueryHookResult = ReturnType<typeof useOmdbSearchQuery>;
export type OmdbSearchLazyQueryHookResult = ReturnType<typeof useOmdbSearchLazyQuery>;
export type OmdbSearchQueryResult = ApolloReactCommon.QueryResult<OmdbSearchQuery, OmdbSearchQueryVariables>;
export const SearchTorrentDocument = gql`
    query searchTorrent($query: String!) {
  results: searchJackett(query: $query) {
    id
    title
    quality
    qualityScore
    seeders
    peers
    link
    downloadLink
    tag
    tagScore
    normalizedTitle
    normalizedTitleParts
    size
    publishDate
  }
}
    `;

/**
 * __useSearchTorrentQuery__
 *
 * To run a query within a React component, call `useSearchTorrentQuery` and pass it any options that fit your needs.
 * When your component renders, `useSearchTorrentQuery` returns an object from Apollo Client that contains loading, error, and data properties 
 * you can use to render your UI.
 *
 * @param baseOptions options that will be passed into the query, supported options are listed on: https://www.apollographql.com/docs/react/api/react-hooks/#options;
 *
 * @example
 * const { data, loading, error } = useSearchTorrentQuery({
 *   variables: {
 *      query: // value for 'query'
 *   },
 * });
 */
export function useSearchTorrentQuery(baseOptions?: ApolloReactHooks.QueryHookOptions<SearchTorrentQuery, SearchTorrentQueryVariables>) {
        return ApolloReactHooks.useQuery<SearchTorrentQuery, SearchTorrentQueryVariables>(SearchTorrentDocument, baseOptions);
      }
export function useSearchTorrentLazyQuery(baseOptions?: ApolloReactHooks.LazyQueryHookOptions<SearchTorrentQuery, SearchTorrentQueryVariables>) {
          return ApolloReactHooks.useLazyQuery<SearchTorrentQuery, SearchTorrentQueryVariables>(SearchTorrentDocument, baseOptions);
        }
export type SearchTorrentQueryHookResult = ReturnType<typeof useSearchTorrentQuery>;
export type SearchTorrentLazyQueryHookResult = ReturnType<typeof useSearchTorrentLazyQuery>;
export type SearchTorrentQueryResult = ApolloReactCommon.QueryResult<SearchTorrentQuery, SearchTorrentQueryVariables>;
export const SearchDocument = gql`
    query search($query: String!) {
  results: search(query: $query) {
    movies {
      id
      tmdbId
      title
      releaseDate
      posterPath
      overview
      runtime
      voteAverage
    }
    tvShows {
      id
      tmdbId
      title
      releaseDate
      posterPath
      overview
      runtime
      voteAverage
    }
  }
}
    `;

/**
 * __useSearchQuery__
 *
 * To run a query within a React component, call `useSearchQuery` and pass it any options that fit your needs.
 * When your component renders, `useSearchQuery` returns an object from Apollo Client that contains loading, error, and data properties 
 * you can use to render your UI.
 *
 * @param baseOptions options that will be passed into the query, supported options are listed on: https://www.apollographql.com/docs/react/api/react-hooks/#options;
 *
 * @example
 * const { data, loading, error } = useSearchQuery({
 *   variables: {
 *      query: // value for 'query'
 *   },
 * });
 */
export function useSearchQuery(baseOptions?: ApolloReactHooks.QueryHookOptions<SearchQuery, SearchQueryVariables>) {
        return ApolloReactHooks.useQuery<SearchQuery, SearchQueryVariables>(SearchDocument, baseOptions);
      }
export function useSearchLazyQuery(baseOptions?: ApolloReactHooks.LazyQueryHookOptions<SearchQuery, SearchQueryVariables>) {
          return ApolloReactHooks.useLazyQuery<SearchQuery, SearchQueryVariables>(SearchDocument, baseOptions);
        }
export type SearchQueryHookResult = ReturnType<typeof useSearchQuery>;
export type SearchLazyQueryHookResult = ReturnType<typeof useSearchLazyQuery>;
export type SearchQueryResult = ApolloReactCommon.QueryResult<SearchQuery, SearchQueryVariables>;<|MERGE_RESOLUTION|>--- conflicted
+++ resolved
@@ -276,11 +276,7 @@
   primaryReleaseYear?: Maybe<Scalars['String']>;
   score?: Maybe<Scalars['Float']>;
   genres?: Maybe<Array<Scalars['Float']>>;
-<<<<<<< HEAD
-  page?: Maybe<Scalars['Float']>;
-=======
   entertainment?: Maybe<Entertainment>;
->>>>>>> a023a9c1
 };
 
 
@@ -591,21 +587,10 @@
 
 export type GetDiscoverQuery = (
   { __typename?: 'Query' }
-<<<<<<< HEAD
-  & { movies: (
-    { __typename?: 'TMDBPaginatedResult' }
-    & Pick<TmdbPaginatedResult, 'page' | 'totalPages' | 'totalResults'>
-    & { results: Array<(
-      { __typename?: 'TMDBSearchResult' }
-      & Pick<TmdbSearchResult, 'id' | 'tmdbId' | 'title' | 'releaseDate' | 'posterPath' | 'voteAverage'>
-    )> }
-  ) }
-=======
   & { results: Array<(
     { __typename?: 'TMDBSearchResult' }
     & Pick<TmdbSearchResult, 'id' | 'tmdbId' | 'title' | 'posterPath' | 'overview' | 'runtime' | 'voteAverage' | 'releaseDate'>
   )> }
->>>>>>> a023a9c1
 );
 
 export type GetDownloadingQueryVariables = {};
@@ -1227,21 +1212,6 @@
 export type UpdateParamsMutationResult = ApolloReactCommon.MutationResult<UpdateParamsMutation>;
 export type UpdateParamsMutationOptions = ApolloReactCommon.BaseMutationOptions<UpdateParamsMutation, UpdateParamsMutationVariables>;
 export const GetDiscoverDocument = gql`
-<<<<<<< HEAD
-    query getDiscover($originLanguage: String, $year: String, $score: Float, $genres: [Float!], $page: Float) {
-  movies: discover(originLanguage: $originLanguage, year: $year, score: $score, genres: $genres, page: $page) {
-    page
-    totalPages
-    totalResults
-    results {
-      id
-      tmdbId
-      title
-      releaseDate
-      posterPath
-      voteAverage
-    }
-=======
     query getDiscover($entertainment: Entertainment, $originLanguage: String, $primaryReleaseYear: String, $score: Float, $genres: [Float!]) {
   results: discover(entertainment: $entertainment, originLanguage: $originLanguage, primaryReleaseYear: $primaryReleaseYear, score: $score, genres: $genres) {
     id
@@ -1252,7 +1222,6 @@
     runtime
     voteAverage
     releaseDate
->>>>>>> a023a9c1
   }
 }
     `;
