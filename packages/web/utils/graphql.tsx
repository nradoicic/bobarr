--- conflicted
+++ resolved
@@ -1161,13 +1161,8 @@
 export type UpdateParamsMutationResult = ApolloReactCommon.MutationResult<UpdateParamsMutation>;
 export type UpdateParamsMutationOptions = ApolloReactCommon.BaseMutationOptions<UpdateParamsMutation, UpdateParamsMutationVariables>;
 export const GetDiscoverDocument = gql`
-<<<<<<< HEAD
-    query getDiscover($originLanguage: String, $primaryReleaseYear: String, $score: Float, $genres: [Float!]) {
-  movies: discover(originLanguage: $originLanguage, primaryReleaseYear: $primaryReleaseYear, score: $score, genres: $genres) {
-=======
     query getDiscover($entertainment: Entertainment, $originLanguage: String, $year: String, $score: Float, $genres: [Float!]) {
   results: discover(entertainment: $entertainment, originLanguage: $originLanguage, year: $year, score: $score, genres: $genres) {
->>>>>>> ceebb8e4
     id
     tmdbId
     title
