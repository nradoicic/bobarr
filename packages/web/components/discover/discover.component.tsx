--- conflicted
+++ resolved
@@ -25,13 +25,10 @@
   });
 
   const tmdbIds = moviesLibrary?.movies?.map(({ tmdbId }) => tmdbId) || [];
-<<<<<<< HEAD
   const moviesSearchResults = data?.movies;
   const hasNoSearchResults = moviesSearchResults?.totalResults === 0;
-=======
   const results = data?.results || [];
   const hasNoSearchResults = results.length === 0;
->>>>>>> a023a9c1
 
   const onFinish = (formParams: GetDiscoverQueryVariables) => {
     const { primaryReleaseYear, ...rest } = formParams;
@@ -103,11 +100,7 @@
                       )}
                       <div className="discover--result-cards-container">
                         {!hasNoSearchResults &&
-<<<<<<< HEAD
-                          moviesSearchResults?.results.map((res) => (
-=======
                           results.map((res) => (
->>>>>>> a023a9c1
                             <TMDBCardComponent
                               key={res.id}
                               type="movie"
